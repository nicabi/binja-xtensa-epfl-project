"""
Xtensa lifting to BNIL

Here we provide a `lift` function that takes a decoded instruction and an
address where that instruction is, and we return BNIL.
"""
from binaryninja import Architecture, LowLevelILLabel, LLIL_TEMP

from .instruction import Instruction, sign_extend

def _reg_name(insn, fmt, offset=0):
    """Get the concrete register for a particular part of an instruction

    For example, if the docs say an instruction writes to "as", we call this
    function, which will check the `s` decoded control signal (say it's "7") and
    return "a7" for passing to BNIL.
    """
    if fmt.startswith("a"):
        rest = fmt[1:]
        val = getattr(insn, rest, None)
        if val is None:
            raise Exception("Could not find property " + fmt)
        return "a" + str(val+offset)
    elif fmt.startswith("b"):
        rest = fmt[1:]
        val = getattr(insn, rest, None)
        if val is None:
            raise Exception("Could not find property " + fmt)
        return int(val+offset)          
    elif fmt.startswith("f"):
        rest = fmt[1:]
        val = getattr(insn, rest, None)
        if val is None:
            raise Exception("Could not find property " + fmt)
        return "f" + str(val+offset)
    else:
        # When we lift boolean instructions, we'll need to add support for "f"
        # registers, etc.
        raise Exception("Unimplemented reg name fmt: " + fmt)

def lift(insn, addr, il, data=None):
    """Dispatch function for lifting

    Looks up _lift_MNEM() in the current global namespace (I think that's just
    the module level?) and calls it if it exists, otherwise we say the
    instruction is unimplemented.
    """
    try:
        # We replace the "." in mnemonics with a "_", as we do in several other 
        # places in the code.
        # At some point, this should become a property of the Instruction.
        func = globals()["_lift_" + insn.mnem.replace(".", "_")]
    except KeyError:
        il.append(il.unimplemented())
        return insn.length

    if "LOOP" in insn.mnem:
        return func(insn, addr, il, data)

    return func(insn, addr, il)

# Helpers for some shared code between instructions

def _lift_cond(cond, insn, addr, il):
    """Helper for lifting conditional jumps
    
    We pass in an IL condition (LowLevelILExpr) and this function lifts a IL
    conditional that will jump to `insn.target_offset(addr)` if the condition is
    true, otherwise we continue to the next instruction.
    """
    true_label = il.get_label_for_address(Architecture['xtensa'],
                                           insn.target_offset(addr))
    false_label = il.get_label_for_address(Architecture['xtensa'],
                                          addr + insn.length)
    must_mark_true = False
    if true_label is None:
        true_label = LowLevelILLabel()
        must_mark_true = True

    must_mark_false = False
    if false_label is None:
        false_label = LowLevelILLabel()
        must_mark_false = True

    il.append(
        il.if_expr(cond,
                   true_label,
                   false_label
                   ))
    if must_mark_true:
        il.mark_label(true_label)
        il.append(il.jump(il.const(4, insn.target_offset(addr))))
    if must_mark_false:
        il.mark_label(false_label)
        il.append(il.jump(il.const(4, addr + insn.length)))
    return insn.length

def _lift_cmov(cond, insn, addr, il, float=False):
    """Helper for lifting conditional moves
    
    We pass in an IL condition (LowLevelILExpr) and this function lifts a move
    from as to ar if the condition is true. In either case we then continue with
    the next instruction after the (potential) move.
    """
    true_label = LowLevelILLabel()
    false_label = LowLevelILLabel()
    il.append(il.if_expr(cond, true_label, false_label))
    il.mark_label(true_label)
    if float:
        il.append(il.set_reg(4, _reg_name(insn, "fr"), il.reg(4, _reg_name(insn, "fs"))))
    else:
        il.append(il.set_reg(4, _reg_name(insn, "ar"), il.reg(4, _reg_name(insn, "as"))))
    il.mark_label(false_label)
    return insn.length

def _lift_addx(x_bits, insn, addr, il):
    """Helper for ADDX2, ADDX4, ADDX8"""
    il.append(
        il.set_reg(4, _reg_name(insn, "ar"),
                   il.add(4,
                          il.shift_left(4,
                                        il.reg(4, _reg_name(insn, "as")),
                                        il.const(4, x_bits)),
                          il.reg(4, _reg_name(insn, "at")))))
    return insn.length

def _lift_subx(x_bits, insn, addr, il):
    """Helper for SUBX2, SUBX4, SUBX8"""
    il.append(
        il.set_reg(4, _reg_name(insn, "ar"),
                   il.sub(4,
                          il.shift_left(4,
                                        il.reg(4, _reg_name(insn, "as")),
                                        il.const(4, x_bits)),
                          il.reg(4, _reg_name(insn, "at")))))
    return insn.length

def _lift_NOP(insn, addr, il):
    il.append(il.nop())
    return insn.length
_lift_NOP_N = _lift_NOP

#################################
# Boolean option Chapter 4.3.10 #
#################################
def _lift_anyall(insn, addr, il, op):
    s = _reg_name(insn, "bs")
    s_reg = il.reg(1, "b" + str(_reg_name(insn, "bs")))
    t_reg = il.reg(1, "b" + str(_reg_name(insn, "bt")))
    offset = int(op[-1]) # get the size of the instruction (4 or 8)
    
    temp = s_reg
    for idx in range(s+1, s+offset):
        if op[:-1] == "ALL":
            temp = il.and_expr(1, temp, il.reg(1, "b" + str(idx)))
        elif op[:-1] == "ANY":
            temp = il.or_expr(1, temp, il.reg(1, "b" + str(idx)))
        else:
            raise Exception("Wrong op used in _lift_anyall4. Can only use ANY4, ANY8, ALL4, ALL8, but op was " + op)

    il.append(il.set_reg(2, t_reg, temp))
    return insn.length

def _lift_ALL4(insn, addr, il):
    return _lift_anyall(insn, addr, il, "ALL4")
def _lift_ALL8(insn, addr, il):
    return _lift_anyall(insn, addr, il, "ALL8")
def _lift_ANY4(insn, addr, il):
    return _lift_anyall(insn, addr, il, "ANY4")
def _lift_ANY8(insn, addr, il):
    return _lift_anyall(insn, addr, il, "ANY8")

# Helper function to implement binary operations of boolean registers
def _lift_binop_B(insn, addr, il, op):
    r = il.reg(1, "b" + str(_reg_name(insn, "br")))
    t = il.reg(1, "b" + str(_reg_name(insn, "bt")))
    s = il.reg(1, "b" + str(_reg_name(insn, "bs")))
    
    bit_t_neg = il.not_expr(1, t) # Negate bit if necessary
    match op:
        case "ANDB":    temp = il.and_expr(1, s, t)
        case "ANDBC":   temp = il.and_expr(1, s, bit_t_neg)
        case "ORB":     temp = il.or_expr(1,  s, t)
        case "ORBC":    temp = il.or_expr(1,  s, bit_t_neg)
        case "XORB":    temp = il.xor_expr(1, s, t)
    il.append(il.set_reg(2, r, temp))
    return insn.length

def _lift_ANDB(insn, addr, il):
    return _lift_binop_B(insn, addr, il, "ANDB")
def _lift_ANDBC(insn, addr, il):
    return _lift_binop_B(insn, addr, il, "ANDBC")
def _lift_ORB(insn, addr, il):
    return _lift_binop_B(insn, addr, il, "ORB")
def _lift_ORBC(insn, addr, il):
    return _lift_binop_B(insn, addr, il, "ORBC")
def _lift_XORB(insn, addr, il):
    return _lift_binop_B(insn, addr, il, "XORB")

# Helper function for BF and BT, as only difference is the value of the condition
def _lift_BFT(insn, addr, il, bit):
    s = il.reg(1, "b" + str(_reg_name(insn, "bs")))
    
    cond = il.compare_equal(1, s, il.const(1, bit)) # 
    true_label, false_label = LowLevelILLabel(), LowLevelILLabel()

    il.append(il.if_expr(cond, true_label, false_label))
    il.mark_label(true_label)
    il.append(il.jump(il.const(4, insn.target_offset(addr))))
    il.mark_label(false_label)
    return insn.length

def _lift_BF(insn, addr, il):
    return _lift_BFT(insn, addr, il, 0)
def _lift_BT(insn, addr, il):
    return _lift_BFT(insn, addr, il, 1)

# Helper function for MOVF and MOVT, as only difference is the value of the condition
def _lift_MOVFT(insn, addr, il, bit, float):
    t = _reg_name(insn, "bt")
    t = il.reg(1, "b" + str(_reg_name(insn, "bt")))
    cond = il.compare_equal(1,  t, il.const(1, bit))
    return _lift_cmov(cond, insn, addr, il, float)
_lift_MOVF_S = lambda insn, addr, il: _lift_MOVFT(insn, addr, il, 0, False)
_lift_MOVT_S = lambda insn, addr, il: _lift_MOVFT(insn, addr, il, 1, False)

#####################################
# Floating-point Coprocessor Option #
#####################################

# Binary/unary arithmetic operations

def _lift_ABS_S(insn, addr, il):
    il.append(
        il.set_reg(4, _reg_name(insn, "fr"),
                   il.float_abs(4, il.reg(4, _reg_name(insn, "ft")) # Note: No flag parameter
                                )))
    return insn.length
def _lift_ADD_S(insn, addr, il): 
    il.append(
        il.set_reg(4, _reg_name(insn, "fr"),
                   il.float_add(4,  # Note: No flag parameter
                          il.reg(4, _reg_name(insn, "fs")),
                          il.reg(4, _reg_name(insn, "ft"))
                          )))
    return insn.length
def _lift_MUL_S(insn, addr, il): 
    il.append(
        il.set_reg(4, _reg_name(insn, "fr"),
            il.float_mult(4,    
                il.reg(4, _reg_name(insn, "fs")),
                il.reg(4, _reg_name(insn, "ft"))
            )))
    return insn.length
def _lift_NEG_S(insn, addr, il): 
    il.append(
        il.set_reg(4, _reg_name(insn, "fr"),
            il.float_neg(4, il.reg(4, _reg_name(insn, "fs")))
            ))
    return insn.length
def _lift_SUB_S(insn, addr, il): 
    il.append(
        il.set_reg(4, _reg_name(insn, "fr"),
            il.float_sub(4,    
                il.reg(4, _reg_name(insn, "fs")),
                il.reg(4, _reg_name(insn, "ft"))
            )))
    return insn.length
def _lift_MADD_S(insn, addr, il): 
    il.append(
        il.set_reg(4, _reg_name(insn, "fr"),
            il.float_add(4,
                il.reg(4, _reg_name(insn, "fr")),
                il.float_mult(4,    
                    il.reg(4, _reg_name(insn, "fs")),
                    il.reg(4, _reg_name(insn, "ft"))
                ))))
    return insn.length
def _lift_MSUB_S(insn, addr, il): 
    il.append(
        il.set_reg(4, _reg_name(insn, "fr"),
            il.float_sub(4,
                il.reg(4, _reg_name(insn, "fr")),
                il.float_mult(4,    
                    il.reg(4, _reg_name(insn, "fs")),
                    il.reg(4, _reg_name(insn, "ft"))
                ))))
    return insn.length
    
# Float to Int Rounding functions
def _lift_CEIL_S(insn, addr, il): 
    il.append(
        il.set_reg(4, _reg_name(insn, "ar"),
            il.ceil(4,  # Note: No flag parameter
                il.float_mult(4,    il.reg(4, _reg_name(insn, "fs")),
                                    il.float_const_single(2**insn.t)))))
    return insn.length
def _lift_FLOAT_S(insn, addr, il): 
    il.append(
        il.set_reg(4, _reg_name(insn, "fr"),
            il.float_mult(4,    il.int_to_float(4, il.reg(4, _reg_name(insn, "as"))),
                                il.float_const_single(2.0**(-insn.t)))))
    return insn.length
_lift_UFLOAT_S = _lift_FLOAT_S
def _lift_FLOOR_S(insn, addr, il): 
    il.append(
        il.set_reg(4, _reg_name(insn, "ar"),
            il.floor(4,         # Note: No flag parameter
                il.float_mult(4,    il.reg(4, _reg_name(insn, "fs")),
                                    il.float_const_single(2.0**insn.t)))))
    return insn.length
def _lift_TRUNC_S(insn, addr, il): 
    il.append(
        il.set_reg(4, _reg_name(insn, "ar"),
            il.float_trunc(4,   # Note: No flag parameter
                il.float_mult(4,    il.reg(4, _reg_name(insn, "fs")),
                                    il.float_const_single(2**insn.t)))))
    return insn.length
_lift_UTRUNC_S = _lift_TRUNC_S
def _lift_ROUND_S(insn, addr, il): 
    il.append(
        il.set_reg(4, _reg_name(insn, "ar"),
            il.round_to_int(4,   # Note: No flag parameter
                il.float_mult(4,    il.reg(4, _reg_name(insn, "fs")),
                                    il.float_const_single(2**insn.t)))))
    return insn.length

# Move operations
def _lift_MOV_COND_S(insn, addr, il, comp):
    cond = comp(4, il.reg(4, _reg_name(insn, "at")), il.const(4, 0))
    return _lift_cmov(cond, insn, addr, il, True)
_lift_MOVEQZ_S = lambda insn, addr, il: _lift_MOV_COND_S(insn, addr, il, il.compare_equal)
_lift_MOVNEZ_S = lambda insn, addr, il: _lift_MOV_COND_S(insn, addr, il, il.compare_not_equal)
_lift_MOVGEZ_S = lambda insn, addr, il: _lift_MOV_COND_S(insn, addr, il, il.compare_signed_greater_equal)
_lift_MOVLTZ_S = lambda insn, addr, il: _lift_MOV_COND_S(insn, addr, il, il.compare_signed_less_than)
_lift_MOVF_S = lambda insn, addr, il: _lift_MOVFT(insn, addr, il, 0, True)
_lift_MOVT_S = lambda insn, addr, il: _lift_MOVFT(insn, addr, il, 1, True)
def _lift_MOV_S(insn, addr, il):
    il.append(il.set_reg(4, _reg_name(insn, "fr"), il.reg(4, _reg_name(insn, "fs"))))
    return insn.length
def _lift_RFR(insn, addr, il):
    il.append(il.set_reg(4, _reg_name(insn, "ar"), il.reg(4, _reg_name(insn, "fs"))))
    return insn.length
def _lift_WFR(insn, addr, il):
    il.append(il.set_reg(4, _reg_name(insn, "fr"), il.reg(4, _reg_name(insn, "as"))))
    return insn.length

# Float Compare operations
def _lift_float_compares(insn, addr, il, order, cond, merge):
    cond1 = order(4,il.reg(4, _reg_name(insn, "fs")), il.reg(4, _reg_name(insn, "ft")))
    cond2 = cond(4,il.reg(4, _reg_name(insn, "fs")), il.reg(4, _reg_name(insn, "ft")))
    il.append(il.set_reg(4, _reg_name(insn, "br"), merge(4, cond1, cond2)))
    return insn.length
def _lift_OEQ_S(insn, addr, il): 
    return _lift_float_compares(insn, addr, il, il.float_compare_ordered, il.float_compare_equal, il.and_expr)
def _lift_OLE_S(insn, addr, il): 
    return _lift_float_compares(insn, addr, il, il.float_compare_ordered, il.float_compare_less_equal, il.and_expr)
def _lift_OLT_S(insn, addr, il):
    return _lift_float_compares(insn, addr, il, il.float_compare_ordered, il.float_compare_less_than, il.and_expr)
def _lift_UEQ_S(insn, addr, il):
    return _lift_float_compares(insn, addr, il, il.float_compare_unordered, il.float_compare_equal, il.or_expr)
def _lift_ULE_S(insn, addr, il):
    return _lift_float_compares(insn, addr, il, il.float_compare_unordered, il.float_compare_less_equal, il.or_expr)
def _lift_ULT_S(insn, addr, il):
    return _lift_float_compares(insn, addr, il, il.float_compare_unordered, il.float_compare_less_than, il.or_expr)
def _lift_UN_S(insn, addr, il):
    cond1 = il. float_compare_unordered(4,il.reg(4, _reg_name(insn, "fs")), il.reg(4, _reg_name(insn, "ft")))
    il.append(il.set_reg(4, _reg_name(insn, "br"), cond1))
    return insn.length

# Float Loads and stores
def _lift_LSIU(insn, addr, il, update=True):
    va = il.add(4, il.reg(4, _reg_name(insn, "as")),
                   il.const(4, insn.inline0(addr)))
    il.append(il.set_reg(4, _reg_name(insn, "ft"), il.load(4, va)))
    if update:
        il.append(il.set_reg(4, _reg_name(insn, "as"), va))
    return insn.length
def _lift_LSXU(insn, addr, il, update=True):
    va = il.add(4, il.reg(4, _reg_name(insn, "as")), il.reg(4, _reg_name(insn, "at")))
    il.append(il.set_reg(4, _reg_name(insn, "fr"), il.load(4, va)))
    if update:
        il.append(il.set_reg(4, _reg_name(insn, "as"), va))
    return insn.length


def _lift_SSIU(insn, addr, il, update=True):
    va = il.add(4, il.reg(4, _reg_name(insn, "as")),
                   il.const(4, insn.inline0(addr)))
    il.append(il.store(4, va, il.reg(4, _reg_name(insn, "ft"))))
    if update:
        il.append(il.set_reg(4, _reg_name(insn, "as"), va))
    return insn.length
def _lift_SSXU(insn, addr, il, update=True):
    va = il.add(4, il.reg(4, _reg_name(insn, "as")), il.reg(4, _reg_name(insn, "at")))
    il.append(il.store(4, va, il.reg(4, _reg_name(insn, "fr"))))
    if update:
        il.append(il.set_reg(4, _reg_name(insn, "as"), va))
    return insn.length

def _lift_LSI(insn, addr, il):
    return _lift_LSIU(insn, addr, il, False)
def _lift_LSX(insn, addr, il):
    return _lift_LSXU(insn, addr, il, False)
def _lift_SSI(insn, addr, il):
    return _lift_SSIU(insn, addr, il, False)
def _lift_SSX(insn, addr, il):
    return _lift_SSXU(insn, addr, il, False)


# From here on down, I lifted instructions in priority order of how much
# analysis it would get me. So I started with branches and common math and
# worked my way down the frequency list.

def _lift_ABS(insn, addr, il):
    il.append(
        il.set_reg(4, _reg_name(insn, "ar"),
                   il.float_abs(4, il.reg(4, _reg_name(insn, "at"))
                                )))
    return insn.length

def _lift_ADD(insn, addr, il):
    il.append(
        il.set_reg(4, _reg_name(insn, "ar"),
                   il.add(4,
                          il.reg(4, _reg_name(insn, "as")),
                          il.reg(4, _reg_name(insn, "at"))
                          )))
    return insn.length

def _lift_ADD_N(insn, addr, il):
    il.append(
        il.set_reg(4, _reg_name(insn, "ar"),
                   il.add(4,
                          il.reg(4, _reg_name(insn, "as")),
                          il.reg(4, _reg_name(insn, "at"))
                          )))
    return insn.length
    
def _lift_ADDI(insn, addr, il):
    il.append(
        il.set_reg(4, _reg_name(insn, "at"),
                   il.add(4,
                          il.reg(4, _reg_name(insn, "as")),
                          il.const(4, insn.simm8())
                          )))
    return insn.length
def _lift_ADDI_N(insn, addr, il):
    il.append(
        il.set_reg(4, _reg_name(insn, "ar"),
                   il.add(4,
                       il.reg(4, _reg_name(insn, "as")),
                       il.const(4, insn.inline0(addr))
                   )))
    return insn.length

def _lift_ADDMI(insn, addr, il):
    constant = sign_extend(insn.imm8, 8) << 8
    il.append(
        il.set_reg(4, _reg_name(insn, "at"),
                   il.add(4,
                          il.reg(4, _reg_name(insn, "as")),
                          il.const(4, constant))))
    return insn.length
def _lift_ADDX2(insn, addr, il):
    return _lift_addx(1, insn, addr, il)

def _lift_ADDX4(insn, addr, il):
    return _lift_addx(2, insn, addr, il)

def _lift_ADDX8(insn, addr, il):
    return _lift_addx(3, insn, addr, il)


def _lift_AND(insn, addr, il):
    il.append(
        il.set_reg(4, _reg_name(insn, "ar"),
                   il.and_expr(4,
                              il.reg(4, _reg_name(insn, "as")),
                              il.reg(4, _reg_name(insn, "at"))
                              )))
    return insn.length
def _lift_BALL(insn, addr, il):
    cond = il.compare_equal(4,
                            il.and_expr(4,
                                il.reg(4, _reg_name(insn, "at")),
                                il.not_expr(4, il.reg(4, _reg_name(insn, "as")))
                            ),
                            il.const(4, 0))
    return _lift_cond(cond, insn, addr, il)
def _lift_BANY(insn, addr, il):
    cond = il.compare_not_equal(4,
                            il.and_expr(4,
                                il.reg(4, _reg_name(insn, "as")),
                                il.reg(4, _reg_name(insn, "at"))
                            ),
                            il.const(4, 0))
    return _lift_cond(cond, insn, addr, il)
def _lift_BBC(insn, addr, il):
    cond = il.compare_equal(4,
                            il.test_bit(4,
                                il.reg(4, _reg_name(insn, "as")),
                                # Strictly speaking we're supposed to check the
                                # low 5 bits of at. I don't really see the need
                                # to clutter the UI with it

                                # Also: TODO: figure out which way Binja numbers
                                # the bits
                                il.reg(4, _reg_name(insn, "at"))
                            ),
                            il.const(4, 0))
    return _lift_cond(cond, insn, addr, il)
def _lift_BBCI(insn, addr, il):
    cond = il.compare_equal(4,
                            il.test_bit(4,
                                il.reg(4, _reg_name(insn, "as")),
                                # Also: TODO: figure out which way Binja numbers
                                # the bits
                                il.const(4, insn.inline0(addr))
                            ),
                            il.const(4, 0))
    return _lift_cond(cond, insn, addr, il)
_lift_BBCI_L = _lift_BBCI # We use Little Endinan --> BBCI and BBCI_L are the same

def _lift_BBS(insn, addr, il):
    cond = il.test_bit(4,
        il.reg(4, _reg_name(insn, "as")),
        # Strictly speaking we're supposed to check the
        # low 5 bits of at. I don't really see the need
        # to clutter the UI with it
        il.reg(4, _reg_name(insn, "at")))
    return _lift_cond(cond, insn, addr, il)


def _lift_BBSI(insn, addr, il):
    cond = il.test_bit(4,
        il.reg(4, _reg_name(insn, "as")),
        il.const(4, insn.inline0(addr)))
    return _lift_cond(cond, insn, addr, il)
_lift_BBSI_L = _lift_BBSI # We use Little Endinan --> BBSI and BBSI_L are the same


def _lift_BEQ(insn, addr, il):
    cond = il.compare_equal(4,
                            il.reg(4, _reg_name(insn, "as")),
                            il.reg(4, _reg_name(insn, "at")))
    return _lift_cond(cond, insn, addr, il)

def _lift_BEQI(insn, addr, il):
    cond = il.compare_equal(4, il.reg(4, _reg_name(insn, "as")), il.const(4, insn.b4const()))
    return _lift_cond(cond, insn, addr, il)

def _lift_BEQZ(insn, addr, il):
    cond = il.compare_equal(4, il.reg(4, _reg_name(insn, "as")), il.const(4, 0))
    return _lift_cond(cond, insn, addr, il)

_lift_BEQZ_N = _lift_BEQZ

def _lift_BGE(insn, addr, il):
    cond = il.compare_signed_greater_equal(4,
                                           il.reg(4, _reg_name(insn, "as")),
                                           il.reg(4, _reg_name(insn, "at"))
                                           )
    return _lift_cond(cond, insn, addr, il)

def _lift_BGEI(insn, addr, il):
    cond = il.compare_signed_greater_equal(4,
                                           il.reg(4, _reg_name(insn, "as")),
                                           il.const(4, insn.b4const())
                                           )
    return _lift_cond(cond, insn, addr, il)

def _lift_BGEU(insn, addr, il):
    cond = il.compare_unsigned_greater_equal(4,
                                             il.reg(4, _reg_name(insn, "as")),
                                             il.reg(4, _reg_name(insn, "at"))
    )
    return _lift_cond(cond, insn, addr, il)

def _lift_BGEUI(insn, addr, il):
    cond = il.compare_unsigned_greater_equal(4,
                                           il.reg(4, _reg_name(insn, "as")),
                                           il.const(4, insn.b4constu())
                                           )
    return _lift_cond(cond, insn, addr, il)

def _lift_BGEZ(insn, addr, il):
    cond = il.compare_signed_greater_equal(4,
                                           il.reg(4, _reg_name(insn, "as")),
                                           il.const(4, 0))
    return _lift_cond(cond, insn, addr, il)

def _lift_BLT(insn, addr, il):
    cond = il.compare_signed_less_than(4,
                                       il.reg(4, _reg_name(insn, "as")),
                                       il.reg(4, _reg_name(insn, "at"))
                                       )
    return _lift_cond(cond, insn, addr, il)

def _lift_BLTI(insn, addr, il):
    cond = il.compare_signed_less_than(4,
                                       il.reg(4, _reg_name(insn, "as")),
                                       il.const(4, insn.b4const())
                                       )
    return _lift_cond(cond, insn, addr, il)

def _lift_BLTU(insn, addr, il):
    cond = il.compare_unsigned_less_than(4,
                                         il.reg(4, _reg_name(insn, "as")),
                                         il.reg(4, _reg_name(insn, "at"))
                                         )
    return _lift_cond(cond, insn, addr, il)

def _lift_BLTUI(insn, addr, il):
    cond = il.compare_unsigned_less_than(4,
                                         il.reg(4, _reg_name(insn, "as")),
                                         il.const(4, insn.b4constu())
                                       )
    return _lift_cond(cond, insn, addr, il)

def _lift_BLTZ(insn, addr, il):
    cond = il.compare_signed_less_than(4,
                                       il.reg(4, _reg_name(insn, "as")),
                                       il.const(4, 0))
    return _lift_cond(cond, insn, addr, il)


def _lift_BNALL(insn, addr, il):
    cond = il.compare_not_equal(4,
                            il.and_expr(4,
                                il.reg(4, _reg_name(insn, "at")),
                                il.not_expr(4, il.reg(4, _reg_name(insn, "as")))
                            ),
                            il.const(4, 0))
    return _lift_cond(cond, insn, addr, il)

def _lift_BNE(insn, addr, il):
    cond = il.compare_not_equal(4,
                            il.reg(4, _reg_name(insn, "as")),
                            il.reg(4, _reg_name(insn, "at")))
    return _lift_cond(cond, insn, addr, il)

def _lift_BNEI(insn, addr, il):
    cond = il.compare_not_equal(4,
                                il.reg(4, _reg_name(insn, "as")),
                                il.const(4, insn.b4const()))
    return _lift_cond(cond, insn, addr, il)

def _lift_BNEZ(insn, addr, il):
    cond = il.compare_not_equal(4,
                                il.reg(4, _reg_name(insn, "as")),
                                il.const(4, 0))
    return _lift_cond(cond, insn, addr, il)

_lift_BNEZ_N = _lift_BNEZ

def _lift_BNONE(insn, addr, il):
    cond = il.compare_equal(4,
                            il.and_expr(4,
                                il.reg(4, _reg_name(insn, "as")),
                                il.reg(4, _reg_name(insn, "at"))
                            ),
                            il.const(4, 0))
    return _lift_cond(cond, insn, addr, il)

def _lift_CALL0(insn, addr, il):
    dest = il.const(4, insn.target_offset(addr))
    il.append(
        il.call(dest))
    return insn.length

def _lift_CALLX0(insn, addr, il):
    dest = il.reg(4, _reg_name(insn, "as"))
    il.append(
        il.call(dest))
    return insn.length


def _lift_CALLXn(insn, addr, il, n):
    dest = il.reg(4, _reg_name(insn, "as"))
    for i in range(n): il.append(il.set_reg(4, LLIL_TEMP(i), il.reg(4, 'a' + str(i))))
    for i in range(16-n): il.append(il.set_reg(4, 'a' + str(i), il.reg(4, 'a' + str(i+n))))
    il.append(il.call(dest))
    for i in range(16-n): il.append(il.set_reg(4, 'a' + str(i+n), il.reg(4, 'a' + str(i))))
    for i in range(n): il.append(il.set_reg(4, 'a' + str(i), il.reg(4, LLIL_TEMP(i))))


    return insn.length
_lift_CALLX4  = lambda insn, addr,il: _lift_CALLXn(insn, addr, il, 4)
_lift_CALLX8  = lambda insn, addr,il: _lift_CALLXn(insn, addr, il, 8)
_lift_CALLX12 = lambda insn, addr,il: _lift_CALLXn(insn, addr, il, 12)


def _lift_CALLn(insn, addr, il, n):
    dest = il.const(4, insn.target_offset(addr))
    for i in range(n): il.append(il.set_reg(4, LLIL_TEMP(i), il.reg(4, 'a' + str(i))))
    for i in range(16-n): il.append(il.set_reg(4, 'a' + str(i), il.reg(4, 'a' + str(i+n))))
    il.append(il.call(dest))
    for i in range(16-n): il.append(il.set_reg(4, 'a' + str(i+n), il.reg(4, 'a' + str(i))))
    for i in range(n): il.append(il.set_reg(4, 'a' + str(i), il.reg(4, LLIL_TEMP(i))))

    return insn.length
_lift_CALL4  = lambda insn, addr,il: _lift_CALLn(insn, addr, il, 4)
_lift_CALL8  = lambda insn, addr,il: _lift_CALLn(insn, addr, il, 8)
_lift_CALL12 = lambda insn, addr,il: _lift_CALLn(insn, addr, il, 12)



def _lift_RET(insn, addr, il):
    dest = il.reg(4, 'a0')
    il.append(il.ret(dest))
    return insn.length
_lift_RET_N = _lift_RET

# Dummy lifting to allow the lifter and disassemble to find the right building blocks.
_lift_RETW = _lift_RET
_lift_RETW_N = _lift_RET
_lift_ENTRY = _lift_NOP

<<<<<<< HEAD
=======
###############################################
######### 32-bit Integer Divide Option ########
###############################################

def _lift_REMU(insn, addr, il):
    il.append(il.set_reg(4, _reg_name(insn, "ar"),
        il.mod_unsigned(4,
                il.reg(4, _reg_name(insn, "as")),
                il.reg(4, _reg_name(insn, "at")))))

    return insn.length
def _lift_REMS(insn, addr, il):
    il.append(il.set_reg(4, _reg_name(insn, "ar"),
        il.mod_signed(4,
                il.reg(4, _reg_name(insn, "as")),
                il.reg(4, _reg_name(insn, "at")))))
    return insn.length

def _lift_QUOU(insn, addr, il):
    il.append(il.set_reg(4, _reg_name(insn, "ar"),
        il.div_unsigned(4,
                il.reg(4, _reg_name(insn, "as")),
                il.reg(4, _reg_name(insn, "at")))))

    return insn.length
def _lift_QUOS(insn, addr, il):
    il.append(il.set_reg(4, _reg_name(insn, "ar"),
        il.div_signed(4,
                il.reg(4, _reg_name(insn, "as")),
                il.reg(4, _reg_name(insn, "at")))))
    return insn.length



>>>>>>> c0a5d1bc
#########################################################
#### Miscellaneous Operations Option (Section 4.3.8) ####
#########################################################

def _lift_minmax(cond_func, left, right, insn, addr, il):
    """Helper for lifting min/max  operations 
    
    We pass in an IL condition (LowLevelILExpr), the right condition for min/max and
    the left and right operands. This will then lift the instruction using an if statement
    to branch based on the left and right values. left and right are both ExpressionIndex.
    Functions to use, where one needs to also pay attention to the signed/unnsigned version
    MAX -> greater_equal/greater 
    MIN -> lesser_equal/lesser
    """
    true_label = LowLevelILLabel()
    false_label = LowLevelILLabel()
<<<<<<< HEAD
    end_label = LowLevelILLabel()
=======
>>>>>>> c0a5d1bc
    cond = cond_func(4, left, right)
    il.append(il.if_expr(cond, true_label, false_label))
    
    il.mark_label(true_label)
    il.append(il.set_reg(4, _reg_name(insn, "ar"), left))
<<<<<<< HEAD
    il.append(il.goto(end_label))
    
    il.mark_label(false_label)
    il.append(il.set_reg(4, _reg_name(insn, "ar"), right))
    il.append(il.goto(end_label))
    il.mark_label(end_label)
    return insn.length

def _lift_MAXU(insn, addr, il):
    return _lift_minmax(il.compare_unsigned_greater_equal,il.reg(4, _reg_name(insn, "as")), il.reg(4, _reg_name(insn, "at")), insn, addr, il)
def _lift_MAX(insn, addr, il):
    return _lift_minmax(il.compare_signed_greater_equal,  il.reg(4, _reg_name(insn, "as")), il.reg(4, _reg_name(insn, "at")), insn, addr, il)
=======
    
    il.mark_label(false_label)
    il.append(il.set_reg(4, _reg_name(insn, "ar"), right))
    return insn.length

def _lift_MAX(insn, addr, il):
    return _lift_minmax(il.compare_signed_greater_equal,  il.reg(4, _reg_name(insn, "as")), il.reg(4, _reg_name(insn, "at")), insn, addr, il)
def _lift_MAXU(insn, addr, il):
    return _lift_minmax(il.compare_unsigned_greater_equal,il.reg(4, _reg_name(insn, "as")), il.reg(4, _reg_name(insn, "at")), insn, addr, il)
>>>>>>> c0a5d1bc
def _lift_MIN(insn, addr, il):
    return _lift_minmax(il.compare_signed_less_equal,   il.reg(4, _reg_name(insn, "as")), il.reg(4, _reg_name(insn, "at")), insn, addr, il)
def _lift_MINU(insn, addr, il):
    return _lift_minmax(il.compare_unsigned_less_equal, il.reg(4, _reg_name(insn, "as")), il.reg(4, _reg_name(insn, "at")), insn, addr, il)

<<<<<<< HEAD
# TODO: Fix warning "Unresolved Stack Pointer Value - Can't merge"
# Needs to compute : y ← min(max(x, − (2**imm)), 2imm−1)
=======
# Needs to compute 
# y ← min(max(x, − (2**imm)), 2imm−1)
>>>>>>> c0a5d1bc
def _lift_CLAMPS(insn, addr, il):
    x = il.reg(4, _reg_name(insn, "as")) 
    ar_reg = il.reg(4, _reg_name(insn, "ar")) 
    imm1 = il.const(4, - 2**(insn.t + 7))
    imm2 = il.const(4, 2**(insn.t + 7) - 1)
<<<<<<< HEAD

    underflow_label = LowLevelILLabel()
    overflow_label = LowLevelILLabel()
    value_label = LowLevelILLabel()
    false_label = LowLevelILLabel()
    end_label = LowLevelILLabel()

    cond = il.compare_signed_less_equal(4, x, imm1)
    il.append(il.if_expr(cond, underflow_label, false_label))
    
    # Underflow
    il.mark_label(underflow_label)
    il.append(il.set_reg(4, ar_reg, imm1))
    il.append(il.goto(end_label))
    
    il.mark_label(false_label)
    cond = il.compare_signed_greater_equal(4, x, imm2)
    il.append(il.if_expr(cond, overflow_label, value_label))

    # Overflow
    il.mark_label(overflow_label)
    il.append(il.set_reg(4, ar_reg, imm2))
    il.append(il.goto(end_label))

    # Value
    il.mark_label(value_label)
    il.append(il.set_reg(4, ar_reg, x))
    il.append(il.goto(end_label))

    il.mark_label(end_label)

    return insn.length
# def _lift_NSA(insn, addr, il):
# def _lift_NSAU(insn, addr, il):
# def _lift_SEXT(insn, addr, il):
=======
    _lift_minmax(il.compare_signed_greater_equal, x, imm1, insn, addr, il)
    _lift_minmax(il.compare_signed_less_equal, ar_reg, imm2, insn, addr, il)
    return insn.length
# def _lift_NSA(insn, addr, il):
# def _lift_NSAU(insn, addr, il):
# def _lift_SEXT(insn, addr, il):




##############################################
################ LOOP MODULE #################
##############################################

# def _lift_LOOPGTZ(insn, addr, il):

#     # Set constant we need for the function
#     cnt = il.reg(4, _reg_name(insn, "as")) 
#     end_addr = addr + 4 + insn.imm8
#     begin = LowLevelILLabel()

#     il.add_label_for_address(Architecture['xtensa'], end_addr)
#     end = il.get_label_for_address(Architecture['xtensa'], end_addr)
#     # TODO: Check condition for loop if as == 0

#     # Set registers
#     il.append(il.set_reg(4, "lcount", cnt))
#     il.append(il.set_reg(4, "lbeg", il.const(4, addr + 3)))
#     il.append(il.set_reg(4, "lend", il.const(4, end_addr)))
#     # Begin for loop
#     il.mark_label(begin)
#     il.append( il.set_reg(4, "lcount", il.add(4, il.reg(4, "lcount"), il.const(4, -1))))

#     # Jump to end and configure end loop
#     il.set_current_address(end_addr)
#     cond = il.compare_equal(4, il.reg(4, "lcount"), il.const(4, 0))
#     il.append( il.if_expr(cond, end, begin))
#     # If loop is finished, branch
#     # il.set_current_address(addr)
#     return insn.length

def _lift_LOOP_simple(insn, addr, il):
    # Set constant we need for the function
    cnt = il.reg(4, _reg_name(insn, "as")) 
    end_addr = addr + 4 + insn.imm8
    false_label = LowLevelILLabel()
    begin_label = LowLevelILLabel()
    end_label = LowLevelILLabel()

    # Set registers
    il.append(il.set_reg(4, "lcount", cnt))
    il.append(il.set_reg(4, "lbeg", il.const(4, addr + 3)))
    il.append(il.set_reg(4, "lend", il.const(4, end_addr)))

    # Begin for loop
    # Check if loop if finished or not
    il.mark_label(begin_label)
    cond = il.compare_equal(4, il.reg(4, "lcount"), il.const(4, 0))
    il.append( il.if_expr(cond, end_label, false_label))

    # If false, we do keep going and decrease the counter
    il.mark_label(false_label)
    il.append( il.set_reg(4, "lcount", il.add(4, il.reg(4, "lcount"), il.const(4, -1))))
    # If true, we already jumped at the ened.


    # Jump to end and configure end loop
    il.set_current_address(end_addr)
    il.append(il.goto(begin_label))
    il.mark_label(end_label)

    # If loop is finished, branch
    il.set_current_address(addr)
    return insn.length




def _lift_loop_instruction(insn, addr, il, data, loop_type):
    # If we don't have enough data in insn, we can't lift the LOOP instruction
    # Require Function level lifting --> To be added in future Binja version
    if len(data) < insn.imm8 + 3:
        il.append(il.unimplemented())
        return insn.length
    
    # If the whole block in the data, we lift them all!
    # Set constant we need for the function
    cnt = il.reg(4, _reg_name(insn, "as")) 
    end_addr = addr + 4 + insn.imm8
    true_check_label = LowLevelILLabel()
    begin_label = LowLevelILLabel()
    false_label = LowLevelILLabel()
    end_label = LowLevelILLabel()

    # Set registers
    il.append(il.set_reg(4, "lcount", cnt))
    il.append(il.set_reg(4, "lbeg", il.const(4, addr + 3)))
    il.append(il.set_reg(4, "lend", il.const(4, end_addr)))

    if loop_type == "LOOP":
        cond = il.compare_equal(4, cnt, il.const(4, 0))
        
        il.append(il.if_expr(cond, true_check_label, begin_label))
        il.mark_label(true_check_label)
        il.append(il.set_reg(4, _reg_name(insn, "as"), il.const(4, 2**32)))
    

    # Begin for loop
    il.mark_label(begin_label)
    # Check if loop if finished or not
    # Checking for less equal will cover LOOPGTZ and LOOPNEZ conditions
    cond = il.compare_signed_less_equal(4, il.reg(4, "lcount"), il.const(4, 0))
    il.append( il.if_expr(cond, end_label, false_label))
    # If false, we keep going and decrease the counter
    il.mark_label(false_label)
    il.append( il.set_reg(4, "lcount", il.add(4, il.reg(4, "lcount"), il.const(4, -1))))

    # lift all instructions in the loop block
    curr_addr, curr_data = addr + 3, data[3:]
    total_len = insn.length
    while(curr_addr < end_addr):

        il.set_current_address(curr_addr)
        insn = None
        try:
            insn = Instruction.decode(curr_data)
        except:
            # Skip an instruction if you can't decode it
            curr_addr, curr_data = curr_addr + 3, curr_data[3:]
            continue
        insn_len = lift(insn, curr_addr, il)
        total_len += insn_len
        curr_addr, curr_data = curr_addr + insn_len, curr_data[insn_len:]

    # Jump to the beginning of the loop
    il.append(il.goto(begin_label))
    il.mark_label(end_label)
    return total_len


def _lift_LOOP(insn, addr, il, data):
    return _lift_loop_instruction(insn, addr, il, data, "LOOP")
def _lift_LOOPNEZ(insn, addr, il, data):
    return _lift_loop_instruction(insn, addr, il, data, "LOOPNEZ")
def _lift_LOOPGTZ(insn, addr, il, data):
    return _lift_loop_instruction(insn, addr, il, data, "LOOPGTZ")
>>>>>>> c0a5d1bc



# Bellow this point, I have not checked the instructions myself - Nicu

def _lift_L32I_N(insn, addr, il):
    _as = il.reg(4, _reg_name(insn, "as"))
    imm = il.const(4, insn.inline0(addr))
    va = il.add(4, _as, imm)
    il.append(
        il.set_reg(4, _reg_name(insn, "at"),
                   il.load(4, va)
                   ))
    return insn.length

def _lift_L32R(insn, addr, il):
    va = il.const(4, insn.mem_offset(addr))
    il.append(
        il.set_reg(4, _reg_name(insn, "at"),
                   il.load(4, va)
                   ))
    return insn.length

def _lift_S32I_N(insn, addr, il):
    _as = il.reg(4, _reg_name(insn, "as"))
    imm = il.const(4, insn.inline0(addr))
    va = il.add(4, _as, imm)
    il.append(
        il.store(4, va, il.reg(4, "a" + str(insn.t))))
    return insn.length

def _lift_L8UI(insn, addr, il):
    va = il.add(4,
                il.reg(4, _reg_name(insn, "as")),
                il.const(4, insn.imm8))
    il.append(
        il.set_reg(4, _reg_name(insn, "at"),
                   il.zero_extend(4,
                                  il.load(1, va))))
    return insn.length

def _lift_S32I(insn, addr, il):
    va = il.add(4,
                il.reg(4, _reg_name(insn, "as")),
                il.const(4, insn.inline0(addr)))
    il.append(
        il.store(4, va, il.reg(4, _reg_name(insn, "at"))))
    return insn.length

def _lift_L32I(insn, addr, il):
    va = il.add(4,
                il.reg(4, _reg_name(insn, "as")),
                il.const(4, insn.inline0(addr)))
    il.append(il.set_reg(4, _reg_name(insn, "at"),
                         il.load(4, va)))
    return insn.length

def _lift_L16SI(insn, addr, il):
    va = il.add(4,
                il.reg(4, _reg_name(insn, "as")),
                il.const(4, insn.inline0(addr)))
    il.append(il.set_reg(4, _reg_name(insn, "at"),
                         il.sign_extend(4, il.load(2, va))))
    return insn.length

def _lift_L16UI(insn, addr, il):
    va = il.add(4,
                il.reg(4, _reg_name(insn, "as")),
                il.const(4, insn.inline0(addr)))
    il.append(il.set_reg(4, _reg_name(insn, "at"),
                         il.zero_extend(4, il.load(2, va))))
    return insn.length

def _lift_J(insn, addr, il):
    il.append(il.jump(il.const(4, insn.target_offset(addr))))
    return insn.length

def _lift_JX(insn, addr, il):
    il.append(il.jump(il.reg(4, _reg_name(insn, "as"))))
    return insn.length

def _lift_S8I(insn, addr, il):
    il.append(il.store(1, il.add(4,
                                 il.reg(4, _reg_name(insn, "as")),
                                 il.const(4, insn.imm8)),
                       il.low_part(1, il.reg(4, _reg_name(insn, "at")))))
    return insn.length

def _lift_MOVI(insn, addr, il):
    il.append(il.set_reg(4, _reg_name(insn, "at"),
                         il.const(4, insn.inline0(addr))))
    return insn.length

def _lift_MOVI_N(insn, addr, il):
    il.append(
        il.set_reg(4, _reg_name(insn, "as"),
                   il.const(4, insn.inline0(addr))
                   ))
    return insn.length

def _lift_MOV_N(insn, addr, il):
    il.append(
        il.set_reg(4, _reg_name(insn, "at"),
                   il.reg(4, _reg_name(insn, "as"))
                   ))
    return insn.length

def _lift_EXTUI(insn, addr, il):
    inp = il.reg(4, _reg_name(insn, "at"))

    mask = (2 ** insn.inline1(addr)) - 1
    mask_il = il.const(4, mask)

    shiftimm = insn.extui_shiftimm()
    if shiftimm:
        shift_il = il.const(1, shiftimm)
        shifted = il.logical_shift_right(4, inp, shift_il)
        anded = il.and_expr(4, shifted, mask_il)
    else:
        # If we don't have to shift (thus shiftimm should be 0), then don't emit
        # the IL for it
        anded = il.and_expr(4, inp, mask_il)

    il.append(il.set_reg(4, _reg_name(insn, "ar"),
                         anded
                         ))
    return insn.length

def _lift_OR(insn, addr, il):
    il.append(
        il.set_reg(4, _reg_name(insn, "ar"),
                   il.or_expr(4,
                              il.reg(4, _reg_name(insn, "as")),
                              il.reg(4, _reg_name(insn, "at"))
                              )))
    return insn.length

def _lift_MEMW(insn, addr, il):
    il.append(
        il.intrinsic([], "memw", [])
    )
    return insn.length

def _lift_SLLI(insn, addr, il):
    il.append(
        il.set_reg(4, _reg_name(insn, "ar"),
                   il.shift_left(4,
                       il.reg(4, _reg_name(insn, "as")),
                       il.const(1, insn.inline0(addr))
                       )))
    return insn.length



def _lift_L16UI(insn, addr, il):
    va = il.add(4,
                il.reg(4, _reg_name(insn, "as")),
                il.const(4, insn.inline0(addr)))
    il.append(
        il.set_reg(4, _reg_name(insn, "at"),
                   il.zero_extend(4, il.load(2, va))))
    return insn.length


def _lift_SUB(insn, addr, il):
    il.append(
        il.set_reg(4, _reg_name(insn, "ar"),
                   il.sub(4,
                          il.reg(4, _reg_name(insn, "as")),
                          il.reg(4, _reg_name(insn, "at"))
                          )))
    return insn.length


def _lift_XOR(insn, addr, il):
    il.append(
        il.set_reg(4, _reg_name(insn, "ar"),
                   il.xor_expr(4,
                          il.reg(4, _reg_name(insn, "as")),
                          il.reg(4, _reg_name(insn, "at"))
                          )))
    return insn.length

def _lift_S16I(insn, addr, il):
    va = il.add(4,
                il.reg(4, _reg_name(insn, "as")),
                il.const(4, insn.inline0(addr))
                )
    il.append(
        il.store(2, va,
                 il.low_part(2, il.reg(4, _reg_name(insn, "at")))))
    return insn.length

def _lift_SRAI(insn, addr, il):
    il.append(
        il.set_reg(4, _reg_name(insn, "ar"),
                   il.arith_shift_right(4,
                                        il.reg(4, _reg_name(insn, "at")),
                                        il.const(4, insn.inline0(addr)))))
    return insn.length


def _lift_SUBX2(insn, addr, il):
    return _lift_subx(1, insn, addr, il)

def _lift_SUBX4(insn, addr, il):
    return _lift_subx(2, insn, addr, il)

def _lift_SUBX8(insn, addr, il):
    return _lift_subx(3, insn, addr, il)

def _lift_SRLI(insn, addr, il):
    il.append(
        il.set_reg(4, _reg_name(insn, "ar"),
                   il.logical_shift_right(4,
                                          il.reg(4, _reg_name(insn, "at")),
                                          il.const(4, insn.s))))
    return insn.length

    return insn.length

def _lift_MULL(insn, addr, il):
    il.append(
        il.set_reg(4, _reg_name(insn, "ar"),
                   il.mult(4,
                           il.reg(4, _reg_name(insn, "as")),
                           il.reg(4, _reg_name(insn, "at")))))
    return insn.length

def _lift_NEG(insn, addr, il):
    il.append(
        il.set_reg(4, _reg_name(insn, "ar"),
                   il.neg_expr(4, il.reg(4, _reg_name(insn, "at")))))
    return insn.length

def _lift_SYSCALL(insn, addr, il):
    il.append(il.system_call())
    return insn.length

def _lift_MOVEQZ(insn, addr, il):
    cond = il.compare_equal(4,
                            il.reg(4, _reg_name(insn, "at")),
                            il.const(4, 0))
    return _lift_cmov(cond, insn, addr, il)

def _lift_MOVNEZ(insn, addr, il):
    cond = il.compare_not_equal(4,
                            il.reg(4, _reg_name(insn, "at")),
                            il.const(4, 0))
    return _lift_cmov(cond, insn, addr, il)

def _lift_MOVGEZ(insn, addr, il):
    cond = il.compare_signed_greater_equal(4,
                            il.reg(4, _reg_name(insn, "at")),
                            il.const(4, 0))
    return _lift_cmov(cond, insn, addr, il)

def _lift_MOVLTZ(insn, addr, il):
    cond = il.compare_signed_less_than(4,
                            il.reg(4, _reg_name(insn, "at")),
                            il.const(4, 0))
    return _lift_cmov(cond, insn, addr, il)

def _lift_SSL(insn, addr, il):
    il.append(il.set_reg(1, "sar",
                         il.sub(1,
                                il.const(1, 32),
                                il.low_part(1, il.reg(4, _reg_name(insn, "as")))
                                )))
    return insn.length

def _lift_SSR(insn, addr, il):
    il.append(il.set_reg(1, "sar",
                         il.low_part(1, il.reg(4, _reg_name(insn, "as")))))
    return insn.length

def _lift_SSAI(insn, addr, il):
    il.append(il.set_reg(1, "sar",
                         il.const(1, insn.inline0(addr))))
    return insn.length

def _lift_SLL(insn, addr, il):
    il.append(il.set_reg(4, _reg_name(insn, "ar"),
                         il.shift_left(4,
                                       il.reg(4, _reg_name(insn, "as")),
                                       il.reg(1, "sar"))))
    return insn.length

def _lift_SRL(insn, addr, il):
    il.append(il.set_reg(4, _reg_name(insn, "ar"),
                         il.logical_shift_right(4,
                                                il.reg(4, _reg_name(insn, "at")),
                                                il.reg(1, "sar"))))
    return insn.length

def _lift_SRC(insn, addr, il):
    operand = il.reg_split(8,
                           _reg_name(insn, "as"),
                           _reg_name(insn, "at"))
    il.append(il.set_reg(4, _reg_name(insn, "ar"),
                         il.low_part(4,
                                     il.logical_shift_right(8,
                                                            operand,
                                                            il.reg(1, "sar"))
                                     )))
    return insn.length

def _lift_SSA8L(insn, addr, il):
    il.append(il.set_reg(1, "sar",
                         # Low part is not strictly correct... but good enough
                         il.shift_left(1,
                                       il.low_part(1, il.reg(4, _reg_name(insn, "as"))),
                                       il.const(1, 3))))
    return insn.length

def _lift_SRA(insn, addr, il):
    il.append(il.set_reg(4, _reg_name(insn, "ar"),
                         il.arith_shift_right(4,
                                              il.reg(4, _reg_name(insn, "at")),
                                              il.reg(1, "sar"))))
    return insn.length

def _lift_ISYNC(insn, addr, il):
    il.append(il.intrinsic([], "isync", []))
    return insn.length
def _lift_DSYNC(insn, addr, il):
    il.append(il.intrinsic([], "dsync", []))
    return insn.length
def _lift_RSYNC(insn, addr, il):
    il.append(il.intrinsic([], "rsync", []))
    return insn.length
def _lift_ESYNC(insn, addr, il):
    il.append(il.intrinsic([], "esync", []))
    return insn.length

def _lift_ILL(insn, addr, il):
    # TODO: pick a proper trap constant
    il.append(il.trap(0))
    return insn.length
_lift_ILL_N = _lift_ILL

def _lift_MUL16S(insn, addr, il):
    il.append(
        il.set_reg(4, _reg_name(insn, "ar"),
                   il.mult(4,
                           il.sign_extend(4,
                               il.low_part(2,
                                           il.reg(4, _reg_name(insn, "as")))),
                           il.sign_extend(4,
                               il.low_part(2,
                                           il.reg(4, _reg_name(insn, "at"))))
                           )))
    return insn.length

def _lift_MUL16U(insn, addr, il):
    il.append(
        il.set_reg(4, _reg_name(insn, "ar"),
                   il.mult(4,
                           il.zero_extend(4,
                               il.low_part(2,
                                           il.reg(4, _reg_name(insn, "as")))),
                           il.zero_extend(4,
                               il.low_part(2,
                                           il.reg(4, _reg_name(insn, "at"))))
                           )))
    return insn.length



def _lift_RSR(insn, addr, il):
    sr = insn._special_reg_map.get(insn.sr)
    if not sr:
        il.append(il.unimplemented())
    else:
        il.append( il.set_reg(4, _reg_name(insn, "at"),  il.reg(4, sr[0].lower())))

    return insn.length

def _lift_WSR(insn, addr, il):
    sr = insn._special_reg_map.get(insn.sr)
    if not sr:
        il.append(il.unimplemented())
    else:
        il.append( il.set_reg(4, sr[0].lower(),  il.reg(4, _reg_name(insn, "at"))))
    return insn.length

def _lift_XSR(insn, addr, il):
    sr = insn._special_reg_map.get(insn.sr)
    if not sr:
        il.append(il.unimplemented())
    else:
        il.append( il.set_reg(4, LLIL_TEMP(0), sr[0].lower()))
        il.append( il.set_reg(4, sr[0].lower(),  il.reg(4, _reg_name(insn, "at"))))
        il.append( il.set_reg(4,  il.reg(4, _reg_name(insn, "at")), LLIL_TEMP(0)))
    return insn.length<|MERGE_RESOLUTION|>--- conflicted
+++ resolved
@@ -717,8 +717,6 @@
 _lift_RETW_N = _lift_RET
 _lift_ENTRY = _lift_NOP
 
-<<<<<<< HEAD
-=======
 ###############################################
 ######### 32-bit Integer Divide Option ########
 ###############################################
@@ -751,9 +749,6 @@
                 il.reg(4, _reg_name(insn, "at")))))
     return insn.length
 
-
-
->>>>>>> c0a5d1bc
 #########################################################
 #### Miscellaneous Operations Option (Section 4.3.8) ####
 #########################################################
@@ -770,16 +765,12 @@
     """
     true_label = LowLevelILLabel()
     false_label = LowLevelILLabel()
-<<<<<<< HEAD
     end_label = LowLevelILLabel()
-=======
->>>>>>> c0a5d1bc
     cond = cond_func(4, left, right)
     il.append(il.if_expr(cond, true_label, false_label))
     
     il.mark_label(true_label)
     il.append(il.set_reg(4, _reg_name(insn, "ar"), left))
-<<<<<<< HEAD
     il.append(il.goto(end_label))
     
     il.mark_label(false_label)
@@ -792,35 +783,18 @@
     return _lift_minmax(il.compare_unsigned_greater_equal,il.reg(4, _reg_name(insn, "as")), il.reg(4, _reg_name(insn, "at")), insn, addr, il)
 def _lift_MAX(insn, addr, il):
     return _lift_minmax(il.compare_signed_greater_equal,  il.reg(4, _reg_name(insn, "as")), il.reg(4, _reg_name(insn, "at")), insn, addr, il)
-=======
-    
-    il.mark_label(false_label)
-    il.append(il.set_reg(4, _reg_name(insn, "ar"), right))
-    return insn.length
-
-def _lift_MAX(insn, addr, il):
-    return _lift_minmax(il.compare_signed_greater_equal,  il.reg(4, _reg_name(insn, "as")), il.reg(4, _reg_name(insn, "at")), insn, addr, il)
-def _lift_MAXU(insn, addr, il):
-    return _lift_minmax(il.compare_unsigned_greater_equal,il.reg(4, _reg_name(insn, "as")), il.reg(4, _reg_name(insn, "at")), insn, addr, il)
->>>>>>> c0a5d1bc
 def _lift_MIN(insn, addr, il):
     return _lift_minmax(il.compare_signed_less_equal,   il.reg(4, _reg_name(insn, "as")), il.reg(4, _reg_name(insn, "at")), insn, addr, il)
 def _lift_MINU(insn, addr, il):
     return _lift_minmax(il.compare_unsigned_less_equal, il.reg(4, _reg_name(insn, "as")), il.reg(4, _reg_name(insn, "at")), insn, addr, il)
 
-<<<<<<< HEAD
 # TODO: Fix warning "Unresolved Stack Pointer Value - Can't merge"
 # Needs to compute : y ← min(max(x, − (2**imm)), 2imm−1)
-=======
-# Needs to compute 
-# y ← min(max(x, − (2**imm)), 2imm−1)
->>>>>>> c0a5d1bc
 def _lift_CLAMPS(insn, addr, il):
     x = il.reg(4, _reg_name(insn, "as")) 
     ar_reg = il.reg(4, _reg_name(insn, "ar")) 
     imm1 = il.const(4, - 2**(insn.t + 7))
     imm2 = il.const(4, 2**(insn.t + 7) - 1)
-<<<<<<< HEAD
 
     underflow_label = LowLevelILLabel()
     overflow_label = LowLevelILLabel()
@@ -852,13 +826,6 @@
 
     il.mark_label(end_label)
 
-    return insn.length
-# def _lift_NSA(insn, addr, il):
-# def _lift_NSAU(insn, addr, il):
-# def _lift_SEXT(insn, addr, il):
-=======
-    _lift_minmax(il.compare_signed_greater_equal, x, imm1, insn, addr, il)
-    _lift_minmax(il.compare_signed_less_equal, ar_reg, imm2, insn, addr, il)
     return insn.length
 # def _lift_NSA(insn, addr, il):
 # def _lift_NSAU(insn, addr, il):
@@ -1003,7 +970,6 @@
     return _lift_loop_instruction(insn, addr, il, data, "LOOPNEZ")
 def _lift_LOOPGTZ(insn, addr, il, data):
     return _lift_loop_instruction(insn, addr, il, data, "LOOPGTZ")
->>>>>>> c0a5d1bc
 
 
 
