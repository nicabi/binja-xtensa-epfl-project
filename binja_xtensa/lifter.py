--- conflicted
+++ resolved
@@ -130,7 +130,93 @@
                           il.reg(4, _reg_name(insn, "at")))))
     return insn.length
 
-<<<<<<< HEAD
+#################################
+# Boolean option Chapter 4.3.10 #
+#################################
+def _lift_anyall(insn, addr, il, op):
+    s = _reg_name(insn, "bs")
+    s_reg = il.reg(1, "b" + str(_reg_name(insn, "bs")))
+    t_reg = il.reg(1, "b" + str(_reg_name(insn, "bt")))
+    offset = int(op[-1]) # get the size of the instruction (4 or 8)
+    
+    temp = s_reg
+    for idx in range(s+1, s+offset):
+        if op[:-1] == "ALL":
+            temp = il.and_expr(1, temp, il.reg(1, "b" + str(idx)))
+        elif op[:-1] == "ANY":
+            temp = il.or_expr(1, temp, il.reg(1, "b" + str(idx)))
+        else:
+            raise Exception("Wrong op used in _lift_anyall4. Can only use ANY4, ANY8, ALL4, ALL8, but op was " + op)
+
+    il.append(il.set_reg(2, t_reg, temp))
+    return insn.length
+
+def _lift_ALL4(insn, addr, il):
+    return _lift_anyall(insn, addr, il, "ALL4")
+def _lift_ALL8(insn, addr, il):
+    return _lift_anyall(insn, addr, il, "ALL8")
+def _lift_ANY4(insn, addr, il):
+    return _lift_anyall(insn, addr, il, "ANY4")
+def _lift_ANY8(insn, addr, il):
+    return _lift_anyall(insn, addr, il, "ANY8")
+
+# Helper function to implement binary operations of boolean registers
+def _lift_binop_B(insn, addr, il, op):
+    r = il.reg(1, "b" + str(_reg_name(insn, "br")))
+    t = il.reg(1, "b" + str(_reg_name(insn, "bt")))
+    s = il.reg(1, "b" + str(_reg_name(insn, "bs")))
+    
+    bit_t_neg = il.not_expr(1, t) # Negate bit if necessary
+    match op:
+        case "ANDB":    temp = il.and_expr(1, s, t)
+        case "ANDBC":   temp = il.and_expr(1, s, bit_t_neg)
+        case "ORB":     temp = il.or_expr(1,  s, t)
+        case "ORBC":    temp = il.or_expr(1,  s, bit_t_neg)
+        case "XORB":    temp = il.xor_expr(1, s, t)
+    il.append(il.set_reg(2, r, temp))
+    return insn.length
+
+def _lift_ANDB(insn, addr, il):
+    return _lift_binop_B(insn, addr, il, "ANDB")
+def _lift_ANDBC(insn, addr, il):
+    return _lift_binop_B(insn, addr, il, "ANDBC")
+def _lift_ORB(insn, addr, il):
+    return _lift_binop_B(insn, addr, il, "ORB")
+def _lift_ORBC(insn, addr, il):
+    return _lift_binop_B(insn, addr, il, "ORBC")
+def _lift_XORB(insn, addr, il):
+    return _lift_binop_B(insn, addr, il, "XORB")
+
+# Helper function for BF and BT, as only difference is the value of the condition
+def _lift_BFT(insn, addr, il, bit):
+    s = il.reg(1, "b" + str(_reg_name(insn, "bs")))
+    
+    cond = il.compare_equal(1, s, il.const(1, bit)) # 
+    true_label, false_label = LowLevelILLabel(), LowLevelILLabel()
+
+    il.append(il.if_expr(cond, true_label, false_label))
+    il.mark_label(true_label)
+    il.append(il.jump(il.const(4, insn.target_offset(addr))))
+    il.mark_label(false_label)
+    return insn.length
+
+def _lift_BF(insn, addr, il):
+    return _lift_BFT(insn, addr, il, 0)
+def _lift_BT(insn, addr, il):
+    return _lift_BFT(insn, addr, il, 1)
+
+# Helper function for MOVF and MOVT, as only difference is the value of the condition
+def _lift_MOVFT(insn, addr, il, bit):
+    t = _reg_name(insn, "bt")
+    t = il.reg(1, "b" + str(_reg_name(insn, "bt")))
+    cond = il.compare_equal(1,  t, il.const(1, bit))
+    return _lift_cmov(cond, insn, addr, il)
+
+def _lift_MOVF(insn, addr, il):
+    return _lift_MOVFT(insn, addr, il, 0)
+def _lift_MOVT(insn, addr, il):
+    return _lift_MOVFT(insn, addr, il, 1)
+
 
 # Floating-point Coprocessor Option
 # TODO: def _lift_ABS.S:
@@ -205,94 +291,6 @@
 # TODO: def _lift_UN_S:
 # TODO: def _lift_UTRUNC_S:
 # TODO: def _lift_WFR R:
-=======
-#################################
-# Boolean option Chapter 4.3.10 #
-#################################
-def _lift_anyall(insn, addr, il, op):
-    s = _reg_name(insn, "bs")
-    s_reg = il.reg(1, "b" + str(_reg_name(insn, "bs")))
-    t_reg = il.reg(1, "b" + str(_reg_name(insn, "bt")))
-    offset = int(op[-1]) # get the size of the instruction (4 or 8)
-    
-    temp = s_reg
-    for idx in range(s+1, s+offset):
-        if op[:-1] == "ALL":
-            temp = il.and_expr(1, temp, il.reg(1, "b" + str(idx)))
-        elif op[:-1] == "ANY":
-            temp = il.or_expr(1, temp, il.reg(1, "b" + str(idx)))
-        else:
-            raise Exception("Wrong op used in _lift_anyall4. Can only use ANY4, ANY8, ALL4, ALL8, but op was " + op)
-
-    il.append(il.set_reg(2, t_reg, temp))
-    return insn.length
-
-def _lift_ALL4(insn, addr, il):
-    return _lift_anyall(insn, addr, il, "ALL4")
-def _lift_ALL8(insn, addr, il):
-    return _lift_anyall(insn, addr, il, "ALL8")
-def _lift_ANY4(insn, addr, il):
-    return _lift_anyall(insn, addr, il, "ANY4")
-def _lift_ANY8(insn, addr, il):
-    return _lift_anyall(insn, addr, il, "ANY8")
-
-# Helper function to implement binary operations of boolean registers
-def _lift_binop_B(insn, addr, il, op):
-    r = il.reg(1, "b" + str(_reg_name(insn, "br")))
-    t = il.reg(1, "b" + str(_reg_name(insn, "bt")))
-    s = il.reg(1, "b" + str(_reg_name(insn, "bs")))
-    
-    bit_t_neg = il.not_expr(1, t) # Negate bit if necessary
-    match op:
-        case "ANDB":    temp = il.and_expr(1, s, t)
-        case "ANDBC":   temp = il.and_expr(1, s, bit_t_neg)
-        case "ORB":     temp = il.or_expr(1,  s, t)
-        case "ORBC":    temp = il.or_expr(1,  s, bit_t_neg)
-        case "XORB":    temp = il.xor_expr(1, s, t)
-    il.append(il.set_reg(2, r, temp))
-    return insn.length
-
-def _lift_ANDB(insn, addr, il):
-    return _lift_binop_B(insn, addr, il, "ANDB")
-def _lift_ANDBC(insn, addr, il):
-    return _lift_binop_B(insn, addr, il, "ANDBC")
-def _lift_ORB(insn, addr, il):
-    return _lift_binop_B(insn, addr, il, "ORB")
-def _lift_ORBC(insn, addr, il):
-    return _lift_binop_B(insn, addr, il, "ORBC")
-def _lift_XORB(insn, addr, il):
-    return _lift_binop_B(insn, addr, il, "XORB")
-
-# Helper function for BF and BT, as only difference is the value of the condition
-def _lift_BFT(insn, addr, il, bit):
-    s = il.reg(1, "b" + str(_reg_name(insn, "bs")))
-    
-    cond = il.compare_equal(1, s, il.const(1, bit)) # 
-    true_label, false_label = LowLevelILLabel(), LowLevelILLabel()
-
-    il.append(il.if_expr(cond, true_label, false_label))
-    il.mark_label(true_label)
-    il.append(il.jump(il.const(4, insn.target_offset(addr))))
-    il.mark_label(false_label)
-    return insn.length
-
-def _lift_BF(insn, addr, il):
-    return _lift_BFT(insn, addr, il, 0)
-def _lift_BT(insn, addr, il):
-    return _lift_BFT(insn, addr, il, 1)
-
-# Helper function for MOVF and MOVT, as only difference is the value of the condition
-def _lift_MOVFT(insn, addr, il, bit):
-    t = _reg_name(insn, "bt")
-    t = il.reg(1, "b" + str(_reg_name(insn, "bt")))
-    cond = il.compare_equal(1,  t, il.const(1, bit))
-    return _lift_cmov(cond, insn, addr, il)
-
-def _lift_MOVF(insn, addr, il):
-    return _lift_MOVFT(insn, addr, il, 0)
-def _lift_MOVT(insn, addr, il):
-    return _lift_MOVFT(insn, addr, il, 1)
->>>>>>> 0f81ff78
 
 # From here on down, I lifted instructions in priority order of how much
 # analysis it would get me. So I started with branches and common math and
